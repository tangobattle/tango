--- conflicted
+++ resolved
@@ -41,21 +41,13 @@
       const proc = spawn(
         app,
         "replaydump",
-<<<<<<< HEAD
-        [
-          path.join(getReplaysPath(app), filename),
-          "dump-ewram",
-        ],
-        {
-          env: { ...process.env },
-=======
         [path.join(getReplaysPath(app), filename), "dump-ewram"],
         {
           env: {
+            ...process.env,
             RUST_LOG: config.rustLogFilter,
             RUST_BACKTRACE: "1",
           },
->>>>>>> 7a2dd72a
         }
       );
 
