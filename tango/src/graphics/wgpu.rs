--- conflicted
+++ resolved
@@ -27,10 +27,7 @@
                         max_texture_dimension_2d: 4096,
                         ..wgpu::Limits::downlevel_defaults()
                     },
-<<<<<<< HEAD
-=======
                     memory_hints: wgpu::MemoryHints::MemoryUsage,
->>>>>>> efed7473
                 }),
                 supported_backends: wgpu::Backends::PRIMARY | wgpu::Backends::GL,
                 present_mode: wgpu::PresentMode::Fifo,
